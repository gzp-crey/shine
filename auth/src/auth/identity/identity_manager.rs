use super::{
    error::IdentityError,
    identityentry::{EmailIndexEntry, EmptyEntry, Identity, IdentityEntry, IdentityIndex, NameIndexEntry},
    sessionentry::{Session, SessionEntry, SessionIndexEntry},
    IdentityConfig,
};
use argon2;
use azure_sdk_storage_core::client::Client as AZClient;
use azure_sdk_storage_table::{
    table::{TableService, TableStorage},
    TableEntry,
};
use block_modes::{
    block_padding::Pkcs7,
    {BlockMode, Cbc},
};
use blowfish::Blowfish;
use data_encoding::BASE64;
use percent_encoding::{self, utf8_percent_encode};
use rand::{distributions::Alphanumeric, Rng};
use shine_core::{
<<<<<<< HEAD
    azure_utils,
    backoff::{self, Backoff, BackoffError},
=======
    azure_utils::is_conflict_error,
    backoff::{self, BackoffContext},
>>>>>>> b2a7935b
    idgenerator::{IdSequence, SyncCounterConfig, SyncCounterStore},
    siteinfo::SiteInfo,
};
use std::{iter, str, time::Duration};
use validator::validate_email;

const SALT_LEN: usize = 32;
const CIPHER_IV_LEN: usize = 8;
const SESSION_KEY_LEN: usize = 32;
type Cipher = Cbc<Blowfish, Pkcs7>;

const ID_BASE_ENCODE: data_encoding::Encoding = data_encoding::BASE32_NOPAD;
const KEY_BASE_ENCODE: data_encoding::Encoding = data_encoding::BASE64URL_NOPAD;

#[derive(Clone)]
pub struct IdentityManager {
    password_pepper: String,

    user_id_secret: Vec<u8>,
    user_id_generator: IdSequence,

    users: TableStorage,
    indices: TableStorage,
    sessions: TableStorage,
}

impl IdentityManager {
    async fn delete_index<K>(&self, index: TableEntry<K>) {
        self.indices
            .delete_entry(&index.partition_key, &index.row_key, index.etag.as_deref())
            .await
            .unwrap_or_else(|e| log::error!("Failed to delete index: {}", e));
    }

    async fn find_identity_by_index(&self, query: &str, password: Option<&str>) -> Result<IdentityEntry, IdentityError> {
        let index = self.indices.query_entries::<IdentityIndex>(Some(&query)).await?;
        assert!(index.len() <= 1);
        let index = index.first().ok_or(IdentityError::UserNotFound)?;

        let user_id = &index.payload.user_id;
        let partion_key = IdentityEntry::generate_partion_key(&user_id);
        let identity = self.users.get_entry(&partion_key, &user_id).await?;
        let identity = identity.map(IdentityEntry::from_entry).ok_or(IdentityError::UserNotFound)?;

        if let Some(password) = password {
            // check password if provided, this is a low level function and it's ok if no password was
            if !argon2::verify_encoded(&identity.data().password_hash, password.as_bytes())? {
                return Err(IdentityError::PasswordNotMatching);
            }
        }

        Ok(identity)
    }
}

// Handling identites
impl IdentityManager {
    pub async fn new(config: IdentityConfig) -> Result<Self, IdentityError> {
        let client = AZClient::new(&config.storage_account, &config.storage_account_key)?;
        let table_service = TableService::new(client.clone());
        let users = TableStorage::new(table_service.clone(), "users");
        let indices = TableStorage::new(table_service.clone(), "userIndices");
        let sessions = TableStorage::new(table_service.clone(), "userSessions");

        indices.create_if_not_exists().await?;
        users.create_if_not_exists().await?;
        sessions.create_if_not_exists().await?;

        let user_id_generator = {
            let id_config = SyncCounterConfig {
                storage_account: config.storage_account.clone(),
                storage_account_key: config.storage_account_key.clone(),
                table_name: "idcounter".to_string(),
            };
            let id_counter = SyncCounterStore::new(id_config).await?;
            IdSequence::new(id_counter.clone(), "userid").with_granularity(10)
        };
        let user_id_secret = BASE64.decode(config.user_id_secret.as_bytes())?;

        Ok(IdentityManager {
            password_pepper: config.password_pepper.clone(),
            user_id_secret,
            users,
            indices,
            sessions,
            user_id_generator,
        })
    }

    fn user_id_cipher(&self, salt: &str) -> Result<Cipher, IdentityError> {
        let cipher = Cipher::new_var(&self.user_id_secret, &salt.as_bytes()[0..CIPHER_IV_LEN])?;
        Ok(cipher)
    }

    fn generate_user_id(&self, sequence_id: u64) -> Result<(String, String, String), IdentityError> {
        let sequence_id = format!("{:0>10}", sequence_id);
        let mut rng = rand::thread_rng();
        let salt = iter::repeat(())
            .map(|()| rng.sample(Alphanumeric))
            .take(SALT_LEN)
            .collect::<String>();

        let cipher = self.user_id_cipher(&salt)?;
        let id = cipher.encrypt_vec(sequence_id.as_bytes());
        let id = ID_BASE_ENCODE.encode(&id);
        debug_assert_eq!(self.decode_user_id(&id, &salt).ok(), Some(sequence_id.clone()));

        Ok((id, sequence_id, salt))
    }

    fn decode_user_id(&self, id: &str, salt: &str) -> Result<String, IdentityError> {
        let id = ID_BASE_ENCODE.decode(id.as_bytes())?;
        let cipher = self.user_id_cipher(salt)?;
        let id = cipher.decrypt_vec(&id)?;
        let sequence_id = str::from_utf8(&id)?.to_string();
        log::info!("Decoded user id:[{}]", sequence_id);
        Ok(sequence_id)
    }

    async fn try_insert_user(
        &self,
        sequence_id: u64,
        name: &str,
        password: &str,
        email: Option<&str>,
<<<<<<< HEAD
    ) -> Result<IdentityEntry, BackoffError<IdentityError>> {
        let (id, sequence_id, salt) = self
            .generate_user_id(sequence_id)
            .map_err(|err| BackoffError::Permanent(IdentityError::from(err)))?;
        let password_config = argon2::Config::default();
        let password_hash = argon2::hash_encoded(password.as_bytes(), salt.as_bytes(), &password_config)
            .map_err(|err| BackoffError::Permanent(IdentityError::from(err)))?;
        log::info!("Created new user id:{}, pwh:{}", id, password_hash);
=======
    ) -> Result<IdentityEntry, Result<BackoffContext, IdentityError>> {
        let (id, sequence_id, salt) = self
            .generate_user_id(sequence_id)
            .map_err(|err| ctx.fail_on_error(IdentityError::from(err)))?;
        let password_hash = argon2::hash_encoded(password.as_bytes(), salt.as_bytes(), &argon2::Config::default())
            .map_err(|err| ctx.fail_on_error(IdentityError::from(err)))?;

        log::info!("Creating new user id:{}, pwh:{}", id, password_hash);
>>>>>>> b2a7935b
        let identity = IdentityEntry::new(
            id,
            sequence_id,
            salt,
            name.to_owned(),
            email.map(|e| e.to_owned()),
            password_hash,
        );

        let identity = self.users.insert_entry(identity.into_entry()).await.map_err(|err| {
<<<<<<< HEAD
            if azure_utils::is_conflict_error(&err) {
                BackoffError::Transient(IdentityError::UserIdConflict)
            } else {
                BackoffError::Permanent(IdentityError::UserIdConflict)
=======
            if is_conflict_error(&err) {
                ctx.retry_on_error()
            } else {
                ctx.fail_on_error(IdentityError::from(err))
>>>>>>> b2a7935b
            }
        })?;

        ctx.complete(IdentityEntry::from_entry(identity))
    }

    async fn insert_user(&self, name: &str, password: &str, email: Option<&str>) -> Result<IdentityEntry, IdentityError> {
        let sequence_id = self.user_id_generator.get().await?;
<<<<<<< HEAD
        backoff::Exponential::new(3, Duration::from_micros(10))
            .async_execute(|_| self.try_insert_user(sequence_id, name, password, email))
            .await
=======
        backoff::retry_err(
            BackoffContext::new(3, 10.),
            |ctx| self.try_insert_user(ctx, sequence_id, name, password, email),
            |_ctx| IdentityError::UserIdConflict,
        )
        .await
>>>>>>> b2a7935b
    }

    async fn delete_user(&self, identity: TableEntry<Identity>) {
        self.users
            .delete_entry(&identity.partition_key, &identity.row_key, identity.etag.as_deref())
            .await
            .unwrap_or_else(|e| log::error!("Failed to delete user {:?}: {}", identity, e));
    }

    pub async fn is_user_name_available(&self, name: &str) -> Result<bool, IdentityError> {
        Ok(self
            .indices
            .get_entry::<EmptyEntry>(&NameIndexEntry::generate_partion_key(&name), name)
            .await?
            .is_none())
    }

    async fn insert_name_index(&self, identity: &IdentityEntry) -> Result<NameIndexEntry, IdentityError> {
        let name_index = NameIndexEntry::from_identity(identity);
        match self.indices.insert_entry(name_index.into_entry()).await {
            Ok(name_index) => Ok(NameIndexEntry::from_entry(name_index)),
            Err(e) => {
                if azure_utils::is_conflict_error(&e) {
                    Err(IdentityError::NameTaken)
                } else {
                    Err(IdentityError::from(e))
                }
            }
        }
    }

    pub async fn is_email_available(&self, email: &str) -> Result<bool, IdentityError> {
        Ok(self
            .indices
            .get_entry::<EmptyEntry>(&EmailIndexEntry::generate_partion_key(&email), &email)
            .await?
            .is_none())
    }

    async fn insert_email_index(&self, identity: &IdentityEntry) -> Result<Option<EmailIndexEntry>, IdentityError> {
        if let Some(email_index) = EmailIndexEntry::from_identity(&identity) {
            match self.indices.insert_entry(email_index.into_entry()).await {
                Ok(email_index) => Ok(Some(EmailIndexEntry::from_entry(email_index))),
                Err(err) => {
                    if azure_utils::is_conflict_error(&err) {
                        Err(IdentityError::EmailTaken)
                    } else {
                        Err(IdentityError::from(err))
                    }
                }
            }
        } else {
            Ok(None)
        }
    }

    pub async fn create_user(
        &self,
        name: String,
        email: Option<String>,
        password: String,
    ) -> Result<IdentityEntry, IdentityError> {
        // validate input
        if !validate_username(&name) {
            log::info!("Invalid user name: {}", name);
            return Err(IdentityError::InvalidName);
        }
        if let Some(ref email) = email {
            if !validate_email(email) {
                log::info!("Invalid email: {}", email);
                return Err(IdentityError::InvalidEmail);
            }
        }

        // preliminary db checks (reduce the number of rollbacks)
        if !self.is_user_name_available(&name).await? {
            log::info!("User name {} already taken", name);
            return Err(IdentityError::NameTaken);
        }
        if let Some(ref email) = email {
            if !self.is_email_available(email).await? {
                log::info!("Email {} already taken", email);
                return Err(IdentityError::EmailTaken);
            }
        }

        let identity = self.insert_user(&name, &password, email.as_deref()).await?;

        let name_index = match self.insert_name_index(&identity).await {
            Ok(index) => index,
            Err(e) => {
                log::info!("Creating user failed (name_index): {:?}, {:?}", identity, e);
                self.delete_user(identity.into_entry()).await;
                return Err(e);
            }
        };

        let email_index = match self.insert_email_index(&identity).await {
            Ok(index) => index,
            Err(e) => {
                log::info!("Creating user failed (email_index): {:?}, {:?}", identity, e);
                self.delete_user(identity.into_entry()).await;
                self.delete_index(name_index.into_entry()).await;
                return Err(e);
            }
        };

        log::info!("New user registered: {:?}", identity);
        log::debug!("Name index: {:?}", name_index);
        log::debug!("Email index: {:?}", email_index);
        Ok(identity)
    }

    pub async fn find_identity_by_name_email(
        &self,
        name_email: &str,
        password: Option<&str>,
    ) -> Result<IdentityEntry, IdentityError> {
        let query_name = format!(
            "PartitionKey eq '{}' and RowKey eq '{}'",
            NameIndexEntry::generate_partion_key(name_email),
            name_email
        );
        let query_email = format!(
            "PartitionKey eq '{}' and RowKey eq '{}'",
            EmailIndexEntry::generate_partion_key(name_email),
            name_email
        );
        let query = format!("(({}) or ({}))", query_name, query_email);
        let query = format!("$filter={}", utf8_percent_encode(&query, percent_encoding::NON_ALPHANUMERIC));

        self.find_identity_by_index(&query, password).await
    }
}

// Session handling
impl IdentityManager {
    fn genrate_session_key(&self) -> String {
        let mut key_sequence = [0u8; SESSION_KEY_LEN];
        rand::thread_rng().fill(&mut key_sequence[..]);
        KEY_BASE_ENCODE.encode(&key_sequence)
    }

    async fn try_insert_session(&self, identity: &IdentityEntry, site: &SiteInfo) -> Result<SessionEntry, IdentityError> {
        let user_id = identity.user_id();
        let key = self.genrate_session_key();
        log::info!("Created new session key [{}] for {}", key, user_id);

        let session = SessionEntry::new(user_id.to_owned(), key, &site);
        match self.sessions.insert_entry(session.into_entry()).await {
            Ok(session) => Ok(SessionEntry::from_entry(session)),
            Err(err) if azure_utils::is_conflict_error(&err) => Err(IdentityError::SessionKeyConflict),
            Err(err) => Err(err.into()),
        }
    }

    async fn delete_session(&self, session: TableEntry<Session>) {
        self.users
            .delete_entry(&session.partition_key, &session.row_key, session.etag.as_deref())
            .await
            .unwrap_or_else(|e| log::error!("Failed to delete session {:?}: {}", session, e));
    }

    async fn try_insert_session_index(&self, session: &SessionEntry) -> Result<SessionIndexEntry, IdentityError> {
        let session_index = SessionIndexEntry::from_identity(session);
        match self.indices.insert_entry(session_index.into_entry()).await {
            Ok(session_index) => Ok(SessionIndexEntry::from_entry(session_index)),
            Err(err) if azure_utils::is_conflict_error(&err) => Err(IdentityError::SessionKeyConflict),
            Err(err) => Err(err.into()),
        }
    }

    pub async fn try_create_session(
        &self,
        ctx: BackoffContext,
        identity: &IdentityEntry,
        site: &SiteInfo,
    ) -> Result<SessionEntry, Result<BackoffContext, IdentityError>> {
        let session = match self.try_insert_session(identity, site).await {
            Ok(session) => session,
            Err(IdentityError::SessionKeyConflict) => {
                log::info!(
                    "Retrying ({}), session key already used by user: {}",
                    ctx.retry_count(),
                    identity.user_id()
                );
                return ctx.retry();
            }
            Err(err) => return ctx.fail(err),
        };

        let session_index = match self.try_insert_session_index(&session).await {
            Ok(index) => index,
            Err(IdentityError::SessionKeyConflict) => {
                log::info!("Retrying ({}), session key already used", ctx.retry_count());
                self.delete_session(session.into_entry()).await;
                return ctx.retry();
            }
            Err(err) => {
                log::info!("Creating session failed: {:?}, {:?}", identity, err);
                self.delete_session(session.into_entry()).await;
                return ctx.fail(err);
            }
        };

        log::info!("New session: {:?}", session);
        log::debug!("Session index: {:?}", session_index);
        return ctx.complete(session);
    }

    pub async fn create_session(&self, identity: &IdentityEntry, site: SiteInfo) -> Result<SessionEntry, IdentityError> {
        backoff::retry_err(
            BackoffContext::new(3, 10.),
            |ctx| self.try_create_session(ctx, identity, &site),
            |_ctx| IdentityError::SessionKeyConflict,
        )
        .await
    }

    pub async fn find_identity_by_session(&self, session_key: &str) -> Result<(IdentityEntry, SessionEntry), IdentityError> {
        let identity = {
            let query = format!(
                "PartitionKey eq '{}' and RowKey eq '{}'",
                NameIndexEntry::generate_partion_key(session_key),
                session_key
            );
            let query = format!("$filter={}", utf8_percent_encode(&query, percent_encoding::NON_ALPHANUMERIC));
            self.find_identity_by_index(&query, None).await?
        };

        let session = {
            let partion_key = format!("{}", identity.user_id());
            let row_key = format!("session-{}", session_key);
            self.sessions
                .get_entry(&partion_key, &row_key)
                .await?
                .map(SessionEntry::from_entry)
                .ok_or(IdentityError::UserNotFound)?
        };

        log::debug!("Session found {:?} for identity {:?}", session, identity);
        Ok((identity, session))
    }

    pub async fn update_session(&self, _session: SessionEntry) -> Result<(), IdentityError> {
        unimplemented!()
    }
}

fn validate_username(name: &str) -> bool {
    name.chars().all(char::is_alphanumeric)
}<|MERGE_RESOLUTION|>--- conflicted
+++ resolved
@@ -19,13 +19,8 @@
 use percent_encoding::{self, utf8_percent_encode};
 use rand::{distributions::Alphanumeric, Rng};
 use shine_core::{
-<<<<<<< HEAD
     azure_utils,
     backoff::{self, Backoff, BackoffError},
-=======
-    azure_utils::is_conflict_error,
-    backoff::{self, BackoffContext},
->>>>>>> b2a7935b
     idgenerator::{IdSequence, SyncCounterConfig, SyncCounterStore},
     siteinfo::SiteInfo,
 };
@@ -151,7 +146,6 @@
         name: &str,
         password: &str,
         email: Option<&str>,
-<<<<<<< HEAD
     ) -> Result<IdentityEntry, BackoffError<IdentityError>> {
         let (id, sequence_id, salt) = self
             .generate_user_id(sequence_id)
@@ -160,16 +154,6 @@
         let password_hash = argon2::hash_encoded(password.as_bytes(), salt.as_bytes(), &password_config)
             .map_err(|err| BackoffError::Permanent(IdentityError::from(err)))?;
         log::info!("Created new user id:{}, pwh:{}", id, password_hash);
-=======
-    ) -> Result<IdentityEntry, Result<BackoffContext, IdentityError>> {
-        let (id, sequence_id, salt) = self
-            .generate_user_id(sequence_id)
-            .map_err(|err| ctx.fail_on_error(IdentityError::from(err)))?;
-        let password_hash = argon2::hash_encoded(password.as_bytes(), salt.as_bytes(), &argon2::Config::default())
-            .map_err(|err| ctx.fail_on_error(IdentityError::from(err)))?;
-
-        log::info!("Creating new user id:{}, pwh:{}", id, password_hash);
->>>>>>> b2a7935b
         let identity = IdentityEntry::new(
             id,
             sequence_id,
@@ -180,37 +164,21 @@
         );
 
         let identity = self.users.insert_entry(identity.into_entry()).await.map_err(|err| {
-<<<<<<< HEAD
             if azure_utils::is_conflict_error(&err) {
                 BackoffError::Transient(IdentityError::UserIdConflict)
             } else {
                 BackoffError::Permanent(IdentityError::UserIdConflict)
-=======
-            if is_conflict_error(&err) {
-                ctx.retry_on_error()
-            } else {
-                ctx.fail_on_error(IdentityError::from(err))
->>>>>>> b2a7935b
             }
         })?;
 
-        ctx.complete(IdentityEntry::from_entry(identity))
+        Ok(IdentityEntry::from_entry(identity))
     }
 
     async fn insert_user(&self, name: &str, password: &str, email: Option<&str>) -> Result<IdentityEntry, IdentityError> {
         let sequence_id = self.user_id_generator.get().await?;
-<<<<<<< HEAD
         backoff::Exponential::new(3, Duration::from_micros(10))
             .async_execute(|_| self.try_insert_user(sequence_id, name, password, email))
             .await
-=======
-        backoff::retry_err(
-            BackoffContext::new(3, 10.),
-            |ctx| self.try_insert_user(ctx, sequence_id, name, password, email),
-            |_ctx| IdentityError::UserIdConflict,
-        )
-        .await
->>>>>>> b2a7935b
     }
 
     async fn delete_user(&self, identity: TableEntry<Identity>) {
@@ -385,49 +353,36 @@
 
     pub async fn try_create_session(
         &self,
-        ctx: BackoffContext,
         identity: &IdentityEntry,
         site: &SiteInfo,
-    ) -> Result<SessionEntry, Result<BackoffContext, IdentityError>> {
+    ) -> Result<SessionEntry, BackoffError<IdentityError>> {
         let session = match self.try_insert_session(identity, site).await {
             Ok(session) => session,
-            Err(IdentityError::SessionKeyConflict) => {
-                log::info!(
-                    "Retrying ({}), session key already used by user: {}",
-                    ctx.retry_count(),
-                    identity.user_id()
-                );
-                return ctx.retry();
-            }
-            Err(err) => return ctx.fail(err),
+            Err(IdentityError::SessionKeyConflict) => return Err(BackoffError::Transient(IdentityError::SessionKeyConflict)),
+            Err(err) => return Err(BackoffError::Permanent(err)),
         };
 
         let session_index = match self.try_insert_session_index(&session).await {
             Ok(index) => index,
             Err(IdentityError::SessionKeyConflict) => {
-                log::info!("Retrying ({}), session key already used", ctx.retry_count());
                 self.delete_session(session.into_entry()).await;
-                return ctx.retry();
+                return Err(BackoffError::Transient(IdentityError::SessionKeyConflict));
             }
             Err(err) => {
-                log::info!("Creating session failed: {:?}, {:?}", identity, err);
                 self.delete_session(session.into_entry()).await;
-                return ctx.fail(err);
+                return Err(BackoffError::Permanent(err));
             }
         };
 
         log::info!("New session: {:?}", session);
         log::debug!("Session index: {:?}", session_index);
-        return ctx.complete(session);
+        return Ok(session);
     }
 
     pub async fn create_session(&self, identity: &IdentityEntry, site: SiteInfo) -> Result<SessionEntry, IdentityError> {
-        backoff::retry_err(
-            BackoffContext::new(3, 10.),
-            |ctx| self.try_create_session(ctx, identity, &site),
-            |_ctx| IdentityError::SessionKeyConflict,
-        )
-        .await
+        backoff::Exponential::new(3, Duration::from_micros(10))
+            .async_execute(|_| self.try_create_session(identity, &site))
+            .await
     }
 
     pub async fn find_identity_by_session(&self, session_key: &str) -> Result<(IdentityEntry, SessionEntry), IdentityError> {
